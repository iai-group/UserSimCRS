"""Fixtures for the tests."""

import os

import pytest

from usersimcrs.core.information_need import InformationNeed
from usersimcrs.core.simulation_domain import SimulationDomain
from usersimcrs.items.item import Item
from usersimcrs.items.item_collection import ItemCollection
from usersimcrs.simulator.neural.tus.tus_feature_handler import (
    TUSFeatureHandler,
)

DOMAIN_YAML_FILE = "tests/data/domains/movies.yaml"
ITEMS_CSV_FILE = "tests/data/items/movies_w_keywords.csv"


@pytest.fixture(scope="session")
def domain() -> SimulationDomain:
    """Domain fixture."""
    return SimulationDomain(DOMAIN_YAML_FILE)


@pytest.fixture(scope="module")
def information_need() -> InformationNeed:
    """Information need fixture."""
    constraints = {"GENRE": "Comedy", "DIRECTOR": "Steven Spielberg"}
    requests = ["PLOT", "RATING"]
    target_items = [
        Item(
            "1",
            {
                "GENRE": "Comedy",
                "DIRECTOR": "Steven Spielberg",
                "RATING": 4.5,
                "PLOT": "A movie plot",
            },
        )
    ]
    return InformationNeed(target_items, constraints, requests)


@pytest.fixture(scope="session")
def item_collection(domain: SimulationDomain):
    """Item collection fixture."""
    item_collection = ItemCollection("tests/data/items.db", "test_collection")
    mapping = {
        "title": {"slot": "TITLE"},
        "genres": {
            "slot": "GENRE",
            "multi-valued": True,
            "delimiter": "|",
        },
        "keywords": {
            "slot": "KEYWORD",
            "multi-valued": True,
            "delimiter": "|",
        },
    }
    item_collection.load_items_csv(
        ITEMS_CSV_FILE,
        id_col="movieId",
        domain=domain,
        domain_mapping=mapping,
    )
    yield item_collection
    os.remove("tests/data/items.db")


@pytest.fixture(scope="module")
def feature_handler(domain: SimulationDomain) -> TUSFeatureHandler:
    """Returns the feature handler."""
<<<<<<< HEAD
    _feature_handler = TUSFeatureHandler(
=======
    tus_feature_handler = TUSFeatureHandler(
>>>>>>> 33c79112
        domain=domain,
        max_turn_feature_length=40,
        context_depth=2,
        user_actions=["inform", "request"],
        agent_actions=["elicit", "recommend", "bye"],
    )

<<<<<<< HEAD
    assert _feature_handler._user_actions == ["inform", "request"]
    assert _feature_handler._agent_actions == [
=======
    assert tus_feature_handler._user_actions == ["inform", "request"]
    assert tus_feature_handler._agent_actions == [
>>>>>>> 33c79112
        "elicit",
        "recommend",
        "bye",
    ]

<<<<<<< HEAD
    return _feature_handler
=======
    return tus_feature_handler
>>>>>>> 33c79112
<|MERGE_RESOLUTION|>--- conflicted
+++ resolved
@@ -71,11 +71,7 @@
 @pytest.fixture(scope="module")
 def feature_handler(domain: SimulationDomain) -> TUSFeatureHandler:
     """Returns the feature handler."""
-<<<<<<< HEAD
-    _feature_handler = TUSFeatureHandler(
-=======
     tus_feature_handler = TUSFeatureHandler(
->>>>>>> 33c79112
         domain=domain,
         max_turn_feature_length=40,
         context_depth=2,
@@ -83,20 +79,11 @@
         agent_actions=["elicit", "recommend", "bye"],
     )
 
-<<<<<<< HEAD
-    assert _feature_handler._user_actions == ["inform", "request"]
-    assert _feature_handler._agent_actions == [
-=======
     assert tus_feature_handler._user_actions == ["inform", "request"]
     assert tus_feature_handler._agent_actions == [
->>>>>>> 33c79112
         "elicit",
         "recommend",
         "bye",
     ]
 
-<<<<<<< HEAD
-    return _feature_handler
-=======
-    return tus_feature_handler
->>>>>>> 33c79112
+    return tus_feature_handler