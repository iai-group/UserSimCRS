"""Tests for ItemCollection."""

<<<<<<< HEAD
from typing import Any, Dict

import pytest
=======
from typing import Any, Dict, List

import pytest
from dialoguekit.core.annotation import Annotation
>>>>>>> d0c16b91

from usersimcrs.core.simulation_domain import SimulationDomain
from usersimcrs.items.item_collection import ItemCollection

<<<<<<< HEAD
DOMAIN_YAML_FILE = "tests/data/domains/movies.yaml"
ITEMS_CSV_FILE = "tests/data/items/movies_w_keywords.csv"


@pytest.fixture
def domain() -> SimulationDomain:
    """Domain fixture."""
    return SimulationDomain(DOMAIN_YAML_FILE)

=======
>>>>>>> d0c16b91

@pytest.fixture
def movie() -> Dict[str, Any]:
    """Movie fixture representing the first item of the collection."""
    return {
        "ID": "1",
        "TITLE": "Toy Story (1995)",
        "GENRE": ["Adventure", "Animation", "Children", "Comedy", "Fantasy"],
        "KEYWORD": [
            "animation",
            "kids and family",
            "pixar animation",
            "computer animation",
            "toys",
        ],
        "YEAR": "1995",
    }


def test_load_items_csv(
<<<<<<< HEAD
    domain: SimulationDomain, movie: Dict[str, Any]
=======
    item_collection: ItemCollection, movie: Dict[str, Any]
>>>>>>> d0c16b91
) -> None:
    """Tests items loading with a domain and mapping."""

    item = item_collection.get_item(movie["ID"])

    for property in ["TITLE", "GENRE"]:
        assert item.get_property(property) == movie[property]
    assert item.get_property("YEAR") is None


<<<<<<< HEAD
def test_get_possible_property_values(domain: SimulationDomain) -> None:
=======
def test_get_possible_property_values(
    item_collection: ItemCollection,
) -> None:
>>>>>>> d0c16b91
    """Tests using slot with different types (str, list) and unknown slot."""

    genres = item_collection.get_possible_property_values("GENRE")
    assert len(genres) == 20
    assert {
        "Adventure",
        "Animation",
        "Children",
        "Comedy",
        "Fantasy",
    }.issubset(genres)
    assert not {"Biography", "Short Film"}.issubset(genres)

    titles = item_collection.get_possible_property_values("TITLE")
    assert len(titles) == 13813
    assert "Toy Story (1995)" in titles
    assert "Toy Story 4" not in titles

    unknown_property = item_collection.get_possible_property_values("UNKNOWN")
    assert len(unknown_property) == 0


@pytest.mark.parametrize(
    "annotations, expected_num_matching_items",
    [
        ([], 0),
        ([Annotation("GENRE", "Adventure")], 1507),
        (
            [Annotation("GENRE", "Adventure"), Annotation("GENRE", "Comedy")],
            464,
        ),
    ],
)
def test_get_items_by_properties(
    item_collection: ItemCollection,
    annotations: List[Annotation],
    expected_num_matching_items: int,
) -> None:
    """Tests getting items by properties."""
    matching_items = item_collection.get_items_by_properties(annotations)
    assert len(matching_items) == expected_num_matching_items<|MERGE_RESOLUTION|>--- conflicted
+++ resolved
@@ -1,31 +1,12 @@
 """Tests for ItemCollection."""
 
-<<<<<<< HEAD
-from typing import Any, Dict
-
-import pytest
-=======
 from typing import Any, Dict, List
 
 import pytest
 from dialoguekit.core.annotation import Annotation
->>>>>>> d0c16b91
 
-from usersimcrs.core.simulation_domain import SimulationDomain
 from usersimcrs.items.item_collection import ItemCollection
 
-<<<<<<< HEAD
-DOMAIN_YAML_FILE = "tests/data/domains/movies.yaml"
-ITEMS_CSV_FILE = "tests/data/items/movies_w_keywords.csv"
-
-
-@pytest.fixture
-def domain() -> SimulationDomain:
-    """Domain fixture."""
-    return SimulationDomain(DOMAIN_YAML_FILE)
-
-=======
->>>>>>> d0c16b91
 
 @pytest.fixture
 def movie() -> Dict[str, Any]:
@@ -46,11 +27,7 @@
 
 
 def test_load_items_csv(
-<<<<<<< HEAD
-    domain: SimulationDomain, movie: Dict[str, Any]
-=======
     item_collection: ItemCollection, movie: Dict[str, Any]
->>>>>>> d0c16b91
 ) -> None:
     """Tests items loading with a domain and mapping."""
 
@@ -61,13 +38,9 @@
     assert item.get_property("YEAR") is None
 
 
-<<<<<<< HEAD
-def test_get_possible_property_values(domain: SimulationDomain) -> None:
-=======
 def test_get_possible_property_values(
     item_collection: ItemCollection,
 ) -> None:
->>>>>>> d0c16b91
     """Tests using slot with different types (str, list) and unknown slot."""
 
     genres = item_collection.get_possible_property_values("GENRE")
