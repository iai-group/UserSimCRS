"""Tests for ItemCollection."""

<<<<<<< HEAD
from typing import Any, Dict, List

import pytest
from dialoguekit.core.annotation import Annotation
=======
from typing import Any, Dict

import pytest
>>>>>>> 8caf9e5c

from usersimcrs.core.simulation_domain import SimulationDomain
from usersimcrs.items.item_collection import ItemCollection

<<<<<<< HEAD
=======
DOMAIN_YAML_FILE = "tests/data/domains/movies.yaml"
ITEMS_CSV_FILE = "tests/data/items/movies_w_keywords.csv"


@pytest.fixture
def domain() -> SimulationDomain:
    """Domain fixture."""
    return SimulationDomain(DOMAIN_YAML_FILE)

>>>>>>> 8caf9e5c

@pytest.fixture
def movie() -> Dict[str, Any]:
    """Movie fixture representing the first item of the collection."""
    return {
        "ID": "1",
        "TITLE": "Toy Story (1995)",
        "GENRE": ["Adventure", "Animation", "Children", "Comedy", "Fantasy"],
        "KEYWORD": [
            "animation",
            "kids and family",
            "pixar animation",
            "computer animation",
            "toys",
        ],
        "YEAR": "1995",
    }


def test_load_items_csv(
<<<<<<< HEAD
    item_collection: ItemCollection, movie: Dict[str, Any]
=======
    domain: SimulationDomain, movie: Dict[str, Any]
>>>>>>> 8caf9e5c
) -> None:
    """Tests items loading with a domain and mapping."""

    item = item_collection.get_item(movie["ID"])

    for property in ["TITLE", "GENRE"]:
        assert item.get_property(property) == movie[property]
    assert item.get_property("YEAR") is None


<<<<<<< HEAD
def test_get_possible_property_values(
    item_collection: ItemCollection,
) -> None:
=======
def test_get_possible_property_values(domain: SimulationDomain) -> None:
>>>>>>> 8caf9e5c
    """Tests using slot with different types (str, list) and unknown slot."""

    genres = item_collection.get_possible_property_values("GENRE")
    assert len(genres) == 20
    assert {
        "Adventure",
        "Animation",
        "Children",
        "Comedy",
        "Fantasy",
    }.issubset(genres)
    assert not {"Biography", "Short Film"}.issubset(genres)

    titles = item_collection.get_possible_property_values("TITLE")
    assert len(titles) == 13813
    assert "Toy Story (1995)" in titles
    assert "Toy Story 4" not in titles

    unknown_property = item_collection.get_possible_property_values("UNKNOWN")
    assert len(unknown_property) == 0


@pytest.mark.parametrize(
    "annotations, expected_num_matching_items",
    [
        ([], 0),
        ([Annotation("GENRE", "Adventure")], 1507),
        (
            [Annotation("GENRE", "Adventure"), Annotation("GENRE", "Comedy")],
            464,
        ),
    ],
)
def test_get_items_by_properties(
    item_collection: ItemCollection,
    annotations: List[Annotation],
    expected_num_matching_items: int,
) -> None:
    """Tests getting items by properties."""
    matching_items = item_collection.get_items_by_properties(annotations)
    assert len(matching_items) == expected_num_matching_items<|MERGE_RESOLUTION|>--- conflicted
+++ resolved
@@ -1,31 +1,13 @@
 """Tests for ItemCollection."""
 
-<<<<<<< HEAD
 from typing import Any, Dict, List
 
 import pytest
 from dialoguekit.core.annotation import Annotation
-=======
-from typing import Any, Dict
-
-import pytest
->>>>>>> 8caf9e5c
 
 from usersimcrs.core.simulation_domain import SimulationDomain
 from usersimcrs.items.item_collection import ItemCollection
 
-<<<<<<< HEAD
-=======
-DOMAIN_YAML_FILE = "tests/data/domains/movies.yaml"
-ITEMS_CSV_FILE = "tests/data/items/movies_w_keywords.csv"
-
-
-@pytest.fixture
-def domain() -> SimulationDomain:
-    """Domain fixture."""
-    return SimulationDomain(DOMAIN_YAML_FILE)
-
->>>>>>> 8caf9e5c
 
 @pytest.fixture
 def movie() -> Dict[str, Any]:
@@ -46,11 +28,7 @@
 
 
 def test_load_items_csv(
-<<<<<<< HEAD
     item_collection: ItemCollection, movie: Dict[str, Any]
-=======
-    domain: SimulationDomain, movie: Dict[str, Any]
->>>>>>> 8caf9e5c
 ) -> None:
     """Tests items loading with a domain and mapping."""
 
@@ -61,13 +39,9 @@
     assert item.get_property("YEAR") is None
 
 
-<<<<<<< HEAD
 def test_get_possible_property_values(
     item_collection: ItemCollection,
 ) -> None:
-=======
-def test_get_possible_property_values(domain: SimulationDomain) -> None:
->>>>>>> 8caf9e5c
     """Tests using slot with different types (str, list) and unknown slot."""
 
     genres = item_collection.get_possible_property_values("GENRE")
