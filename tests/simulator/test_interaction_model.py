"""Tests for the InteractionModel class."""

import pytest

from usersimcrs.simulator.interaction_model import InteractionModel
<<<<<<< HEAD
from dialoguekit.core.intent import Intent
=======

>>>>>>> 931943d2

# List of user intents in agenda
ANNOTATED_CONVERSATIONS = [
    {
        "conversation ID": "1",
        "conversation": [
            {"participant": "USER", "intent": "DISCLOSE.NON-DISCLOSE"},
            {"participant": "AGENT", "intent": "INQUIRE"},
            {"participant": "USER", "intent": "Intent-A"},
            {"participant": "AGENT", "intent": "INQUIRE"},
            {"participant": "USER", "intent": "Intent-B"},
            {"participant": "AGENT", "intent": "INQUIRE"},
            {"participant": "USER", "intent": "Intent-C"},
        ],
    },
    {
        "conversation ID": "2",
        "conversation": [
            {"participant": "USER", "intent": "DISCLOSE.NON-DISCLOSE"},
            {"participant": "AGENT", "intent": "INQUIRE"},
            {"participant": "USER", "intent": "Intent-A"},
            {"participant": "AGENT", "intent": "INQUIRE"},
            {"participant": "USER", "intent": "Intent-A"},
            {"participant": "AGENT", "intent": "INQUIRE"},
            {"participant": "USER", "intent": "Intent-C"},
        ],
    },
    {
        "conversation ID": "3",
        "conversation": [
            {"participant": "USER", "intent": "DISCLOSE.NON-DISCLOSE"},
            {"participant": "AGENT", "intent": "INQUIRE"},
            {"participant": "USER", "intent": "Intent-A"},
            {"participant": "AGENT", "intent": "INQUIRE"},
            {"participant": "USER", "intent": "Intent-C"},
            {"participant": "AGENT", "intent": "INQUIRE"},
            {"participant": "USER", "intent": "Intent-C"},
        ],
    },
]


# CIR6 Interaction model.
@pytest.fixture
def im_cir6():
    return InteractionModel(
        "data/interaction_models/cir6.yaml", ANNOTATED_CONVERSATIONS
    )


def test_is_agent_intent_elicit(im_cir6):
    assert im_cir6.is_agent_intent_elicit(Intent("INQUIRE"))
    assert not im_cir6.is_agent_intent_elicit(Intent("REVEAL"))


def test_is_agent_intent_set_retrieval(im_cir6):
    assert im_cir6.is_agent_intent_set_retrieval(Intent("REVEAL"))
    assert not im_cir6.is_agent_intent_set_retrieval(Intent("INQUIRE"))


def test_intent_distribution(im_cir6):
    user_intent_distribution, intent_distribution = im_cir6.intent_distribution(
        ANNOTATED_CONVERSATIONS
    )
    expected_user_intent_distribution = {
<<<<<<< HEAD
        "DISCLOSE.NON-DISCLOSE": {Intent("Intent-A").label: 3},
        "Intent-A": {
            Intent("Intent-B").label: 1,
            Intent("Intent-A").label: 1,
            Intent("Intent-C").label: 2,
        },
        "Intent-B": {Intent("Intent-C").label: 1},
        "Intent-C": {Intent("STOP").label: 3, Intent("Intent-C").label: 1},
=======
        "DISCLOSE.NON-DISCLOSE": {"Intent-A": 3},
        "Intent-A": {"Intent-B": 1, "Intent-A": 1, "Intent-C": 2},
        "Intent-B": {"Intent-C": 1},
        "Intent-C": {"STOP": 3, "Intent-C": 1},
>>>>>>> 931943d2
    }
    expected_intent_distribution = {
        "INQUIRE": {
            Intent("Intent-A").label: 4,
            Intent("Intent-B").label: 1,
            Intent("Intent-C").label: 4,
        }
    }
    assert user_intent_distribution == expected_user_intent_distribution
    assert intent_distribution == expected_intent_distribution


def test_next_intent(im_cir6):
    user_intent_distribution, intent_distribution = im_cir6.intent_distribution(
        ANNOTATED_CONVERSATIONS
    )
    assert im_cir6.next_intent(
<<<<<<< HEAD
        Intent("DISCLOSE.NON-DISCLOSE"), user_intent_distribution
    )
    # Note the next intent is picked randomly, so we only check its eixistence.
    assert im_cir6.next_intent(Intent("Intent-A"), user_intent_distribution)
    assert im_cir6.next_intent(Intent("Intent-C"), user_intent_distribution)
    assert (
        im_cir6.next_intent(Intent("Intent-B"), user_intent_distribution).label
        == "Intent-C"
=======
        "DISCLOSE.NON-DISCLOSE", user_intent_distribution
    )
    # Note the next intent is picked randomly, so we only check its eixistence.
    assert im_cir6.next_intent("Intent-A", user_intent_distribution)
    assert im_cir6.next_intent("Intent-C", user_intent_distribution)
    assert (
        im_cir6.next_intent("Intent-B", user_intent_distribution) == "Intent-C"
>>>>>>> 931943d2
    )


def test_initialize_agenda(im_cir6):
    assert len(im_cir6.initialize_agenda()) > 0
    assert len(im_cir6.agenda) > 0
    assert im_cir6.agenda[-1].label == "DISCLOSE.NON-DISCLOSE"


def test_update_agenda(im_cir6):
    next_intent = im_cir6.update_agenda(Intent("INQUIRE"))
    assert next_intent<|MERGE_RESOLUTION|>--- conflicted
+++ resolved
@@ -3,11 +3,7 @@
 import pytest
 
 from usersimcrs.simulator.interaction_model import InteractionModel
-<<<<<<< HEAD
 from dialoguekit.core.intent import Intent
-=======
-
->>>>>>> 931943d2
 
 # List of user intents in agenda
 ANNOTATED_CONVERSATIONS = [
@@ -73,27 +69,20 @@
         ANNOTATED_CONVERSATIONS
     )
     expected_user_intent_distribution = {
-<<<<<<< HEAD
-        "DISCLOSE.NON-DISCLOSE": {Intent("Intent-A").label: 3},
-        "Intent-A": {
-            Intent("Intent-B").label: 1,
-            Intent("Intent-A").label: 1,
-            Intent("Intent-C").label: 2,
+        Intent("DISCLOSE.NON-DISCLOSE"): {Intent("Intent-A"): 3},
+        Intent("Intent-A"): {
+            Intent("Intent-B"): 1,
+            Intent("Intent-A"): 1,
+            Intent("Intent-C"): 2,
         },
-        "Intent-B": {Intent("Intent-C").label: 1},
-        "Intent-C": {Intent("STOP").label: 3, Intent("Intent-C").label: 1},
-=======
-        "DISCLOSE.NON-DISCLOSE": {"Intent-A": 3},
-        "Intent-A": {"Intent-B": 1, "Intent-A": 1, "Intent-C": 2},
-        "Intent-B": {"Intent-C": 1},
-        "Intent-C": {"STOP": 3, "Intent-C": 1},
->>>>>>> 931943d2
+        Intent("Intent-B"): {Intent("Intent-C"): 1},
+        Intent("Intent-C"): {Intent("STOP"): 3, Intent("Intent-C"): 1},
     }
     expected_intent_distribution = {
-        "INQUIRE": {
-            Intent("Intent-A").label: 4,
-            Intent("Intent-B").label: 1,
-            Intent("Intent-C").label: 4,
+        Intent("INQUIRE"): {
+            Intent("Intent-A"): 4,
+            Intent("Intent-B"): 1,
+            Intent("Intent-C"): 4,
         }
     }
     assert user_intent_distribution == expected_user_intent_distribution
@@ -105,31 +94,20 @@
         ANNOTATED_CONVERSATIONS
     )
     assert im_cir6.next_intent(
-<<<<<<< HEAD
         Intent("DISCLOSE.NON-DISCLOSE"), user_intent_distribution
     )
     # Note the next intent is picked randomly, so we only check its eixistence.
     assert im_cir6.next_intent(Intent("Intent-A"), user_intent_distribution)
     assert im_cir6.next_intent(Intent("Intent-C"), user_intent_distribution)
-    assert (
-        im_cir6.next_intent(Intent("Intent-B"), user_intent_distribution).label
-        == "Intent-C"
-=======
-        "DISCLOSE.NON-DISCLOSE", user_intent_distribution
-    )
-    # Note the next intent is picked randomly, so we only check its eixistence.
-    assert im_cir6.next_intent("Intent-A", user_intent_distribution)
-    assert im_cir6.next_intent("Intent-C", user_intent_distribution)
-    assert (
-        im_cir6.next_intent("Intent-B", user_intent_distribution) == "Intent-C"
->>>>>>> 931943d2
-    )
+    assert im_cir6.next_intent(
+        Intent("Intent-B"), user_intent_distribution
+    ) == Intent("Intent-C")
 
 
 def test_initialize_agenda(im_cir6):
     assert len(im_cir6.initialize_agenda()) > 0
     assert len(im_cir6.agenda) > 0
-    assert im_cir6.agenda[-1].label == "DISCLOSE.NON-DISCLOSE"
+    assert im_cir6.agenda[-1] == Intent("DISCLOSE.NON-DISCLOSE")
 
 
 def test_update_agenda(im_cir6):
