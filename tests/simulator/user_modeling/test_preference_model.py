"""Tests for PreferenceModel."""

import pytest
from dialoguekit.core.domain import Domain

from usersimcrs.items.item_collection import ItemCollection
from usersimcrs.items.ratings import Ratings
from usersimcrs.user_modeling.preference_model import PreferenceModel

DOMAIN_YAML_FILE = "tests/data/domains/movies.yaml"
DOMAIN_MAPPING = {
    "title": {"slot": "TITLE"},
    "genres": {
        "slot": "GENRE",
        "multi-valued": True,
        "delimiter": "|",
    },
}
ITEMS_CSV_FILE = "tests/data/items/movies.csv"
RATINGS_CSV_FILE = "tests/data/items/ratings.csv"


@pytest.fixture
def preference_model() -> PreferenceModel:
    """Preference model fixture."""
    domain = Domain(DOMAIN_YAML_FILE)
    item_collection = ItemCollection()
    item_collection.load_items_csv(
        ITEMS_CSV_FILE,
        id_col="movieId",
        domain=domain,
        domain_mapping=DOMAIN_MAPPING,
    )
    ratings = Ratings()
    ratings.load_ratings_csv(RATINGS_CSV_FILE)
    return PreferenceModel(
        domain,
        item_collection,
        ratings,
        historical_user_id="13",
    )


<<<<<<< HEAD
# Peronal Knowledge Graph preference model variant.
@pytest.fixture
def preference_model_pkg() -> PreferenceModel:
    domain = Domain(DOMAIN_YAML_FILE)
    item_collection = ItemCollection()
    item_collection.load_items_csv(
        ITEMS_CSV_FILE,
        id_col="movieId",
        domain=domain,
        domain_mapping=DOMAIN_MAPPING,
    )
    ratings = Ratings()
    ratings.load_ratings_csv(RATINGS_CSV_FILE)
    return PreferenceModel(
        domain,
        item_collection,
        ratings,
        historical_user_id="13",
    )
=======
@pytest.mark.parametrize("item_id, expected", [("377", True), ("591", False)])
def test_is_item_consumed(
    item_id: str, expected: bool, preference_model: PreferenceModel
) -> None:
    assert expected == preference_model.is_item_consumed(item_id)
>>>>>>> d62b6eba


def test_get_item_preference(preference_model: PreferenceModel) -> None:
    preference = preference_model.get_item_preference("527")
    assert preference == 1.0 or preference == -1.0


def test_get_item_preference_nonexisting_item(
    preference_model: PreferenceModel,
) -> None:
    with pytest.raises(ValueError):
        preference_model.get_item_preference("1020")


def test_get_slot_value_preference(preference_model: PreferenceModel) -> None:
    preference = preference_model.get_slot_value_preference(
        "GENRE", "Animation"
    )
    assert preference == 1.0 or preference == -1.0


def test_get_slot_value_preference_nonexisting_slot(
    preference_model: PreferenceModel,
) -> None:
    with pytest.raises(ValueError):
        preference_model.get_slot_value_preference("WRITER", "Billy Wilder")


def test_get_slot_preference(preference_model: PreferenceModel) -> None:
    value, preference = preference_model.get_slot_preference("GENRE")
    assert (
        value
        in preference_model._item_collection.get_possible_property_values(
            "GENRE"
        )
    )
    assert preference == 1


def test_get_slot_preference_nonexisting_slot(
    preference_model: PreferenceModel,
) -> None:
    with pytest.raises(ValueError):
        preference_model.get_slot_preference("YEAR")<|MERGE_RESOLUTION|>--- conflicted
+++ resolved
@@ -41,33 +41,11 @@
     )
 
 
-<<<<<<< HEAD
-# Peronal Knowledge Graph preference model variant.
-@pytest.fixture
-def preference_model_pkg() -> PreferenceModel:
-    domain = Domain(DOMAIN_YAML_FILE)
-    item_collection = ItemCollection()
-    item_collection.load_items_csv(
-        ITEMS_CSV_FILE,
-        id_col="movieId",
-        domain=domain,
-        domain_mapping=DOMAIN_MAPPING,
-    )
-    ratings = Ratings()
-    ratings.load_ratings_csv(RATINGS_CSV_FILE)
-    return PreferenceModel(
-        domain,
-        item_collection,
-        ratings,
-        historical_user_id="13",
-    )
-=======
 @pytest.mark.parametrize("item_id, expected", [("377", True), ("591", False)])
 def test_is_item_consumed(
     item_id: str, expected: bool, preference_model: PreferenceModel
 ) -> None:
     assert expected == preference_model.is_item_consumed(item_id)
->>>>>>> d62b6eba
 
 
 def test_get_item_preference(preference_model: PreferenceModel) -> None:
