"""Tests for SimplePreferenceModel."""

import pytest

from usersimcrs.core.simulation_domain import SimulationDomain
from usersimcrs.items.item_collection import ItemCollection
from usersimcrs.items.ratings import Ratings
from usersimcrs.user_modeling.simple_preference_model import (
    SimplePreferenceModel,
)

RATINGS_CSV_FILE = "tests/data/items/ratings.csv"


@pytest.fixture
def preference_model(
    domain: SimulationDomain, item_collection: ItemCollection
) -> SimplePreferenceModel:
    """Preference model fixture."""
<<<<<<< HEAD
    domain = SimulationDomain(DOMAIN_YAML_FILE)
    item_collection = ItemCollection()
    item_collection.load_items_csv(
        ITEMS_CSV_FILE,
        id_col="movieId",
        domain=domain,
        domain_mapping=DOMAIN_MAPPING,
    )
=======
>>>>>>> d0c16b91
    ratings = Ratings()
    ratings.load_ratings_csv(RATINGS_CSV_FILE)
    return SimplePreferenceModel(
        domain,
        item_collection,
        ratings,
        historical_user_id="13",
    )


@pytest.mark.parametrize("item_id, expected", [("377", True), ("591", False)])
def test_is_item_consumed(
    item_id: str, expected: bool, preference_model: SimplePreferenceModel
) -> None:
    assert expected == preference_model.is_item_consumed(item_id)


def test_get_item_preference(preference_model: SimplePreferenceModel) -> None:
    preference = preference_model.get_item_preference("527")
    assert preference == 1.0 or preference == -1.0


def test_get_item_preference_nonexisting_item(
    preference_model: SimplePreferenceModel,
) -> None:
    with pytest.raises(ValueError):
        preference_model.get_item_preference("23043")


def test_get_slot_value_preference(
    preference_model: SimplePreferenceModel,
) -> None:
    preference = preference_model.get_slot_value_preference(
        "GENRE", "Animation"
    )
    assert preference == 1.0 or preference == -1.0


def test_get_slot_value_preference_nonexisting_slot(
    preference_model: SimplePreferenceModel,
) -> None:
    with pytest.raises(ValueError):
        preference_model.get_slot_value_preference("WRITER", "Billy Wilder")


def test_get_slot_preference(preference_model: SimplePreferenceModel) -> None:
    value, preference = preference_model.get_slot_preference("GENRE")
    assert (
        value
        in preference_model._item_collection.get_possible_property_values(
            "GENRE"
        )
    )
    assert preference == 1


def test_get_slot_preference_nonexisting_slot(
    preference_model: SimplePreferenceModel,
) -> None:
    with pytest.raises(ValueError):
        preference_model.get_slot_preference("YEAR")<|MERGE_RESOLUTION|>--- conflicted
+++ resolved
@@ -17,17 +17,6 @@
     domain: SimulationDomain, item_collection: ItemCollection
 ) -> SimplePreferenceModel:
     """Preference model fixture."""
-<<<<<<< HEAD
-    domain = SimulationDomain(DOMAIN_YAML_FILE)
-    item_collection = ItemCollection()
-    item_collection.load_items_csv(
-        ITEMS_CSV_FILE,
-        id_col="movieId",
-        domain=domain,
-        domain_mapping=DOMAIN_MAPPING,
-    )
-=======
->>>>>>> d0c16b91
     ratings = Ratings()
     ratings.load_ratings_csv(RATINGS_CSV_FILE)
     return SimplePreferenceModel(
