--- conflicted
+++ resolved
@@ -42,12 +42,8 @@
     satisfaction_classifier = SatisfactionClassifierSVM()
 
     # Evaluate dialogues
-<<<<<<< HEAD
-    scores: Dict[int, float] = {}
-=======
     scores: Dict[str, Dict[str, float]] = defaultdict(dict)
 
->>>>>>> 58a11426
     for i, dialogue in enumerate(dialogues):
         scores[dialogue.agent_id][i] = (
             satisfaction_classifier.classify_last_n_dialogue(
