--- conflicted
+++ resolved
@@ -48,10 +48,7 @@
         self._interaction_model.initialize_agenda(self.information_need)
         self._nlu = nlu
         self._nlg = nlg
-<<<<<<< HEAD
-=======
         self._dialogue_state_tracker = DialogueStateTracker()
->>>>>>> 27310726
         self._ratings = ratings
 
     def _generate_response(self, agent_utterance: Utterance) -> Utterance:
