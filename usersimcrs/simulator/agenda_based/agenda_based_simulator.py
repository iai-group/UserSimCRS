--- conflicted
+++ resolved
@@ -1,13 +1,6 @@
 """Agenda-based user simulator from [Zhang and Balog, KDD'20]."""
 
-<<<<<<< HEAD
-from dialoguekit.core.ontology import Ontology
-
-# from dialoguekit.core.recsys.item_collection import ItemCollection
-# from dialoguekit.core.recsys.ratings import Ratings
-=======
 from dialoguekit.core.domain import Domain
->>>>>>> cb3c749b
 from dialoguekit.core.utterance import Utterance
 from dialoguekit.nlg import ConditionalNLG
 from dialoguekit.nlu.nlu import NLU
@@ -26,17 +19,10 @@
         preference_model: PreferenceModel,
         interaction_model: InteractionModel,
         nlu: NLU,
-<<<<<<< HEAD
-        nlg: NLG,
-        ontology: Ontology,
-        # item_collection: ItemCollection,
-        # ratings: Ratings,
-=======
         nlg: ConditionalNLG,
         domain: Domain,
         item_collection: ItemCollection,
         ratings: Ratings,
->>>>>>> cb3c749b
     ) -> None:
         """Initializes the agenda-based simulated user.
 
@@ -56,15 +42,9 @@
         self._interaction_model.initialize_agenda()
         self._nlu = nlu
         self._nlg = nlg
-<<<<<<< HEAD
-        self._ontology = ontology
-        # self._item_collection = item_collection
-        # self._ratings = ratings
-=======
         self._domain = domain
         self._item_collection = item_collection
         self._ratings = ratings
->>>>>>> cb3c749b
 
     def _generate_response(self, agent_utterance: Utterance) -> Utterance:
         """Generate response to the agent utterance.
