--- conflicted
+++ resolved
@@ -110,17 +110,11 @@
         Dialogue acts in utt. 1: [GREETING(), REQUEST(genre=?, year=?)]
         Dialogue acts in utt. 2: [INFORM(genre=action, year=2024)]
 
-<<<<<<< HEAD
-        Returns:
-            Intent distributions:
-                {user or agent intent: {next_user_intent: occurrence}}
-=======
         The single intent transition matrix will be:
         GREETING -> INFORM : 1
         REQUEST -> INFORM : 1
         The compound intent transition matrix will be:
         {GREETING, REQUEST} -> INFORM : 1
->>>>>>> 33c79112
 
         Args:
             annotated_conversations: Annotated conversations.
@@ -356,7 +350,9 @@
                 # from the information need or the preference model.
                 value = None
                 if elicited_slot in information_need.constraints:
-                    value = information_need.get_constraint_value(elicited_slot)
+                    value = information_need.get_constraint_value(
+                        elicited_slot
+                    )
                 else:
                     value, _ = preference_model.get_slot_preference(
                         elicited_slot
@@ -365,7 +361,8 @@
                 if value:
                     if isinstance(value, list):
                         annotations = [
-                            SlotValueAnnotation(elicited_slot, v) for v in value
+                            SlotValueAnnotation(elicited_slot, v)
+                            for v in value
                         ]
                     else:
                         annotations = [
