--- conflicted
+++ resolved
@@ -300,11 +300,7 @@
                 return items[i]
         return items[-1]
 
-<<<<<<< HEAD
-    def update_agenda(self, agent_intent: Intent) -> Intent:
-=======
     def update_agenda(self, agent_intent: Intent) -> None:
->>>>>>> e486c111
         """Updates the agenda and determines the next user intent based on agent
         intent.
 
