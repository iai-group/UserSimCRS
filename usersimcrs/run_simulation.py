--- conflicted
+++ resolved
@@ -4,54 +4,13 @@
 import json
 import logging
 import os
-<<<<<<< HEAD
+import random
 
 import confuse
 from tqdm import tqdm
 
 import usersimcrs.utils.simulation_utils as utils
 from usersimcrs.simulation_platform import SimulationPlatform
-=======
-import random
-from typing import Set
-
-import confuse
-import requests
-import yaml
-from dialoguekit.connector.dialogue_connector import DialogueConnector
-from dialoguekit.core.dialogue import Dialogue
-from dialoguekit.core.intent import Intent
-from dialoguekit.core.utterance import Utterance
-from dialoguekit.nlg import ConditionalNLG
-from dialoguekit.nlg.template_from_training_data import (
-    extract_utterance_template,
-)
-from dialoguekit.nlu import NLU
-from dialoguekit.nlu.intent_classifier import IntentClassifier
-from dialoguekit.nlu.models.diet_classifier_rasa import IntentClassifierRasa
-from dialoguekit.nlu.models.intent_classifier_cosine import (
-    IntentClassifierCosine,
-)
-from dialoguekit.participant.agent import Agent
-from dialoguekit.participant.participant import DialogueParticipant
-from dialoguekit.platforms.platform import Platform
-from dialoguekit.utils.dialogue_reader import json_to_dialogues
-from sample_agents.moviebot_agent import MovieBotAgent
-
-from usersimcrs.core.simulation_domain import SimulationDomain
-from usersimcrs.items.item_collection import ItemCollection
-from usersimcrs.items.ratings import Ratings
-from usersimcrs.simulator.agenda_based.agenda_based_simulator import (
-    AgendaBasedSimulator,
-)
-from usersimcrs.simulator.agenda_based.interaction_model import (
-    InteractionModel,
-)
-from usersimcrs.simulator.user_simulator import UserSimulator
-from usersimcrs.user_modeling.simple_preference_model import (
-    SimplePreferenceModel,
-)
->>>>>>> d0c16b91
 
 DEFAULT_CONFIG_PATH = "config/default/config_default.yaml"
 OUTPUT_DIR = "data/runs"
@@ -73,78 +32,12 @@
         config: Configuration generated from YAML configuration file.
         agent: Conversational agent.
     """
-<<<<<<< HEAD
     agent_class, agent_config = utils.get_agent_information(config)
     (
         simulator_id,
         simulator_class,
         simulator_config,
     ) = utils.get_simulator_information(config)
-=======
-    if not isinstance(agent, Agent):
-        raise TypeError(f"agent must be Agent, not {type(agent).__name__}")
-
-    # Loads domain, item collection, and preference data
-    domain = SimulationDomain(config["domain"].get())
-
-    item_collection = ItemCollection(
-        config["collection_db_path"].get(), config["collection_name"].get()
-    )
-    if config["items"].get() is not None:
-        # Load items if CSV file is provided
-        item_collection.load_items_csv(
-            config["items"].get(),
-            domain=domain,
-            domain_mapping=config["domain_mapping"].get(),
-            id_col=config["id_col"].get(),
-        )
-
-    ratings = Ratings(item_collection)
-    ratings.load_ratings_csv(file_path=config["ratings"].get())
-    historical_ratings, ground_truth_ratings = ratings.create_split(
-        config["historical_ratings_ratio"].get(0.8)
-    )
-
-    preference_model = SimplePreferenceModel(
-        domain,
-        item_collection,
-        historical_ratings,
-        historical_user_id="13",
-    )
-
-    # Loads dialogue sample
-    annotated_dialogues_file = config["dialogues"].get()
-    annotated_conversations = json_to_dialogues(
-        annotated_dialogues_file, agent_id=agent.id, user_id="User"
-    )
-
-    # Loads interaction model
-    interaction_model = InteractionModel(
-        config_file=config["intents"].get(),
-        annotated_conversations=annotated_conversations,
-    )
-
-    # NLU
-    nlu = get_NLU(config)
-
-    # NLG
-    template = extract_utterance_template(
-        annotated_dialogue_file=annotated_dialogues_file,
-    )
-    nlg = ConditionalNLG(template)
-
-    simulator = AgendaBasedSimulator(
-        config["simulator_id"].get(),
-        preference_model,
-        interaction_model,
-        nlu,
-        nlg,
-        domain,
-        item_collection,
-        ratings,
-    )
-    simulate_conversation(agent, simulator)
->>>>>>> d0c16b91
 
     platform = SimulationPlatform(agent_class, agent_config)
     platform.start()
@@ -272,103 +165,6 @@
     return config
 
 
-<<<<<<< HEAD
-=======
-def get_NLU(config: confuse.Configuration) -> IntentClassifier:
-    """Returns an NLU component.
-
-    Only supports DialogueKit intent classifiers.
-
-    Args:
-        config: Configuration for the simulation.
-
-    Raises:
-        ValueError: Unsupported intent classifier.
-
-    Returns:
-        An NLU component.
-    """
-
-    intent_classifier = config["intent_classifier"].get()
-    if intent_classifier == "cosine":
-        # NLU without slot annotators
-        return NLU(load_cosine_classifier(config), slot_annotators=[])
-    elif intent_classifier == "diet":
-        classifier = load_rasa_diet_classifier(config)
-        return NLU(classifier, [classifier])
-    elif intent_classifier:
-        raise ValueError(
-            "Unsupported intent classifier. Check DialogueKit intent"
-            " classifiers."
-        )
-
-
-def load_cosine_classifier(
-    config: confuse.Configuration,
-) -> IntentClassifierCosine:
-    """Trains a cosine classifier on annotated dialogues for NLU module.
-
-    Args:
-        config: Configuration generated from YAML configuration file.
-
-    Returns:
-        A trained cosine model for intent classification.
-    """
-    # TODO: Move to DialogueKit as util function.
-    # See: https://github.com/iai-group/UserSimCRS/issues/92
-    annotated_dialogues_file = config["dialogues"].get()
-    dialogues = json.load(open(annotated_dialogues_file))
-
-    gt_intents = []
-    utterances = []
-    for conversation in dialogues:
-        for turn in conversation["conversation"]:
-            if turn["participant"] == "AGENT":
-                gt_intents.append(Intent(turn["intent"]))
-                utterances.append(
-                    Utterance(
-                        turn["utterance"],
-                        participant=DialogueParticipant.AGENT,
-                    )
-                )
-    intent_classifier = IntentClassifierCosine(intents=gt_intents)
-    intent_classifier.train_model(utterances=utterances, labels=gt_intents)
-    return intent_classifier
-
-
-def load_rasa_diet_classifier(
-    config: confuse.Configuration,
-) -> IntentClassifierCosine:
-    """Trains a DIET classifier on Rasa annotated dialogues for NLU module.
-
-    Args:
-        config: Configuration generated from YAML configuration file.
-
-    Returns:
-        A trained Rasa DIET model for intent classification.
-    """
-    # TODO: Move to DialogueKit as util function.
-    # See: https://github.com/iai-group/UserSimCRS/issues/92
-    intent_schema_file = config["intents"].get()
-    intent_schema = yaml.load(open(intent_schema_file), Loader=yaml.FullLoader)
-
-    agent_intents_str: Set[str] = set()
-    for v in intent_schema["user_intents"].values():
-        intents = v.get("expected_agent_intents", []) or []
-        agent_intents_str.update(intents)
-    # agent_intents_str = intent_schema["agent_elicit_intents"]
-    # agent_intents_str.extend(intent_schema["agent_set_retrieval"])
-    agent_intents = [Intent(intent) for intent in agent_intents_str]
-    intent_classifier = IntentClassifierRasa(
-        agent_intents,
-        config["rasa_dialogues"].get(),
-        ".rasa",
-    )
-    intent_classifier.train_model()
-    return intent_classifier
-
-
->>>>>>> d0c16b91
 if __name__ == "__main__":
     args = parse_args()
     config = load_config(args)
@@ -376,26 +172,7 @@
     if config["debug"].get():
         logger.setLevel(logging.DEBUG)
 
-<<<<<<< HEAD
-    main(config)
-=======
     if config["fix_random_seed"].get():
         random.seed(42)
 
-    # Defines the agent for the simulation.
-    # By default, a local moviebot is used.
-    # See usage example in README for more details.
-    agent_uri = config["agent_uri"].get()
-    try:
-        response = requests.get(agent_uri, timeout=60)
-        assert response.status_code == 200
-        agent = MovieBotAgent(agent_id=config["agent_id"].get(), uri=agent_uri)
-    except requests.exceptions.RequestException:
-        raise RuntimeError(
-            f"Connection refused to {agent_uri}. Please check that "
-            "the conversational agent is running at this address. See the full "
-            "traceback above."
-        )
-
-    main(config, agent)
->>>>>>> d0c16b91
+    main(config)