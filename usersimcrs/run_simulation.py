"""Console application for running simulation."""

import argparse
import os
import sys
import json
<<<<<<< HEAD
import yaml

=======
>>>>>>> 0859c19d

from dialoguekit.nlu.models.diet_classifier_rasa import IntentClassifierRasa
from dialoguekit.nlg.nlg import NLG
from dialoguekit.agent.agent import Agent
from dialoguekit.core.dialogue import Dialogue
from dialoguekit.core.ontology import Ontology
from dialoguekit.core.recsys.item_collection import ItemCollection
from dialoguekit.core.recsys.ratings import Ratings
from dialoguekit.manager.dialogue_manager import DialogueManager

from usersimcrs.simulator.user_simulator import UserSimulator
from usersimcrs.sample_agent.sample_agent import SampleAgent
from usersimcrs.simulator.agenda_based_simulator import AgendaBasedSimulator
from usersimcrs.simulator.preference_model import (
    PreferenceModel,
    PreferenceModelVariant,
)
from usersimcrs.simulator.interaction_model import InteractionModel


def simulate_conversation(
    agent: Agent, user_simulator: UserSimulator
) -> Dialogue:
    """Simulates a single conversation and returns the resulting dialogue.

    Args:
        agent: An agent.
        user_simulator: A user simulator.
    """
    platform = None  # TODO: Add simulator platform
    dm = DialogueManager(agent, user_simulator, platform)
    dm.start()
    dm.close()
    return dm.dialogue_history


if __name__ == "__main__":
    agent = SampleAgent(agent_id="sample_agent")

    parser = argparse.ArgumentParser()
    parser.add_argument(
        "-ontology", type=str, help="Path to ontology config file."
    )
    parser.add_argument("-items", type=str, help="Path to items file.")
    parser.add_argument("-ratings", type=str, help="Path to ratings file.")
    args = parser.parse_args()

    # TODO Load settings from command line arguments or config file.
    if not os.path.exists(args.ontology):
        sys.exit("FileNotFound: ", args.ontology)
    if not os.path.exists(args.items):
        sys.exit("FileNotFound: ", args.items)
    if not os.path.exists(args.ratings):
        sys.exit("FileNotFound: ", args.ratings)

    ontology = Ontology(args.ontology)

    item_collection = ItemCollection()
    item_collection.load_items_csv(args.items, ["ID", "NAME", "genres"])

    ratings = Ratings(item_collection)
    ratings.load_ratings_csv(args.ratings)
<<<<<<< HEAD
=======

    annotated_dialogues_file = open(
        "data/agents/moviebot/annotated_dialogues.json"
    )
    annotated_conversations = json.load(annotated_dialogues_file)
>>>>>>> 0859c19d

    annotated_dialogues_file = open(
        "data/agents/moviebot/annotated_dialogues.json"
    )
    annotated_conversations = json.load(annotated_dialogues_file)
    with open("data/interaction_models/cir6.yaml") as yaml_file:
        config = yaml.load(yaml_file, Loader=yaml.FullLoader)
    # TODO: initialization of the simulator with NLU, NLG, etc.
    preference_model = PreferenceModel(
        ontology,
        item_collection,
        ratings,
        PreferenceModelVariant.SIP,
        historical_user_id="13",
    )
    interaction_model = InteractionModel(
        "data/interaction_models/cir6.yaml", annotated_conversations
    )
<<<<<<< HEAD
    nlu = IntentClassifierRasa(
        config["agent_intents"], "data/annotated_dialogues_rasa_agent.yml"
    )
=======
    nlu = IntentClassifierRasa()
>>>>>>> 0859c19d
    nlg = NLG()
    simulator = AgendaBasedSimulator(
        preference_model,
        interaction_model,
        nlu,
        nlg,
        ontology,
        item_collection,
        ratings,
    )
    simulate_conversation(agent, simulator)<|MERGE_RESOLUTION|>--- conflicted
+++ resolved
@@ -4,11 +4,8 @@
 import os
 import sys
 import json
-<<<<<<< HEAD
 import yaml
 
-=======
->>>>>>> 0859c19d
 
 from dialoguekit.nlu.models.diet_classifier_rasa import IntentClassifierRasa
 from dialoguekit.nlg.nlg import NLG
@@ -71,19 +68,12 @@
 
     ratings = Ratings(item_collection)
     ratings.load_ratings_csv(args.ratings)
-<<<<<<< HEAD
-=======
 
     annotated_dialogues_file = open(
         "data/agents/moviebot/annotated_dialogues.json"
     )
     annotated_conversations = json.load(annotated_dialogues_file)
->>>>>>> 0859c19d
 
-    annotated_dialogues_file = open(
-        "data/agents/moviebot/annotated_dialogues.json"
-    )
-    annotated_conversations = json.load(annotated_dialogues_file)
     with open("data/interaction_models/cir6.yaml") as yaml_file:
         config = yaml.load(yaml_file, Loader=yaml.FullLoader)
     # TODO: initialization of the simulator with NLU, NLG, etc.
@@ -97,13 +87,9 @@
     interaction_model = InteractionModel(
         "data/interaction_models/cir6.yaml", annotated_conversations
     )
-<<<<<<< HEAD
     nlu = IntentClassifierRasa(
         config["agent_intents"], "data/annotated_dialogues_rasa_agent.yml"
     )
-=======
-    nlu = IntentClassifierRasa()
->>>>>>> 0859c19d
     nlg = NLG()
     simulator = AgendaBasedSimulator(
         preference_model,
