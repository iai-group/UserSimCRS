--- conflicted
+++ resolved
@@ -28,7 +28,7 @@
 from dialoguekit.platforms.platform import Platform
 from sample_agents.moviebot_agent import MovieBotAgent
 
-from usersimcrs.items.item_collection import ItemCollection, MappingConfig
+from usersimcrs.items.item_collection import ItemCollection
 from usersimcrs.items.ratings import Ratings
 from usersimcrs.simulator.agenda_based.agenda_based_simulator import (
     AgendaBasedSimulator,
@@ -67,23 +67,6 @@
     domain = Domain(config["domain"].get())
 
     item_collection = ItemCollection()
-<<<<<<< HEAD
-=======
-    # TODO: Move mapping to config.yaml.
-    mapping: MappingConfig = {
-        "title": {"slot": "TITLE"},
-        "genres": {
-            "slot": "GENRE",
-            "multi-valued": True,
-            "delimiter": "|",
-        },
-        "keywords": {
-            "slot": "KEYWORD",
-            "multi-valued": True,
-            "delimiter": "|",
-        },
-    }
->>>>>>> e58ab89e
     item_collection.load_items_csv(
         config["items"].get(),
         domain=domain,
