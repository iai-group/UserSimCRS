--- conflicted
+++ resolved
@@ -8,14 +8,13 @@
 import yaml
 from dialoguekit.connector.dialogue_connector import DialogueConnector
 from dialoguekit.core.dialogue import Dialogue
-<<<<<<< HEAD
+from dialoguekit.core.domain import Domain
 from dialoguekit.core.intent import Intent
-from dialoguekit.core.ontology import Ontology
-from dialoguekit.core.recsys.item_collection import ItemCollection
-from dialoguekit.core.recsys.ratings import Ratings
 from dialoguekit.core.utterance import Utterance
-from dialoguekit.manager.dialogue_manager import DialogueManager
-from dialoguekit.nlg.nlg import NLG
+from dialoguekit.nlg import ConditionalNLG
+from dialoguekit.nlg.template_from_training_data import (
+    extract_utterance_template,
+)
 from dialoguekit.nlu.models.diet_classifier_rasa import IntentClassifierRasa
 from dialoguekit.nlu.models.intent_classifier_cosine import (
     IntentClassifierCosine,
@@ -23,15 +22,7 @@
 from dialoguekit.nlu.models.satisfaction_classifier import (
     SatisfactionClassifier,
 )
-=======
-from dialoguekit.core.domain import Domain
-from dialoguekit.nlg import ConditionalNLG
-from dialoguekit.nlg.template_from_training_data import (
-    extract_utterance_template,
-)
-from dialoguekit.nlu.models.diet_classifier_rasa import IntentClassifierRasa
 from dialoguekit.participant.agent import Agent
->>>>>>> cb3c749b
 from dialoguekit.platforms.platform import Platform
 
 from usersimcrs.items.item_collection import ItemCollection
@@ -157,7 +148,6 @@
 if __name__ == "__main__":
     agent = SampleAgent(agent_id="Tester")
     parser = argparse.ArgumentParser()
-<<<<<<< HEAD
     parser.add_argument(
         "-config", help="Specify config file *.yaml", metavar="FILE"
     )
@@ -182,15 +172,9 @@
         "diet"
         ".",
     )
-=======
-    parser.add_argument("-domain", type=str, help="Path to domain config file.")
-    parser.add_argument("-items", type=str, help="Path to items file.")
-    parser.add_argument("-ratings", type=str, help="Path to ratings file.")
->>>>>>> cb3c749b
     args = parser.parse_args()
     print("arguments: {}".format(str(args)))
 
-<<<<<<< HEAD
     opt = vars(args)
     print("opt", opt)
     args = yaml.load(open(args.config), Loader=yaml.FullLoader)
@@ -200,18 +184,7 @@
     print("arguments: {}".format(str(args)))
     print("arguments2: ", args)
 
-    ontology = Ontology(args["ontology"])
-=======
-    # TODO Load settings from command line arguments or config file.
-    if not os.path.exists(args.domain):
-        sys.exit("FileNotFound: {file}".format(file=args.domain))
-    if not os.path.exists(args.items):
-        sys.exit("FileNotFound: {file}".format(file=args.items))
-    if not os.path.exists(args.ratings):
-        sys.exit("FileNotFound: {file}".format(file=args.ratings))
-
-    domain = Domain(args.domain)
->>>>>>> cb3c749b
+    domain = Domain(args["ontology"])
 
     item_collection = ItemCollection()
     item_collection.load_items_csv(
@@ -257,30 +230,19 @@
         "data/agents/moviebot/annotated_dialogues_rasa_agent.yml",
         ".rasa",
     )
-<<<<<<< HEAD
-    nlg = NLG()
-    nlg.template_from_file(template_file=args["dialogues"])
-=======
     template = extract_utterance_template(
         annotated_dialogue_file="data/agents/moviebot/annotated_dialogues.json",
     )
     nlg = ConditionalNLG(template)
->>>>>>> cb3c749b
     simulator = AgendaBasedSimulator(
         "TEST03",
         preference_model,
         interaction_model,
         nlu,
         nlg,
-<<<<<<< HEAD
-        ontology,
+        domain,
         # item_collection,
         # ratings,
-=======
-        domain,
-        item_collection,
-        ratings,
->>>>>>> cb3c749b
     )
     simulate_conversation(agent, simulator)
     print("FINISHED")