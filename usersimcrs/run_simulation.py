--- conflicted
+++ resolved
@@ -1,7 +1,6 @@
 """Console application for running simulation."""
 
 import argparse
-<<<<<<< HEAD
 import configparser
 
 # import sys
@@ -9,12 +8,6 @@
 import os
 from typing import Any, Dict
 
-=======
-import json
-import os
-import sys
-
->>>>>>> 0db46c8e
 import yaml
 from dialoguekit.agent.agent import Agent
 from dialoguekit.core.dialogue import Dialogue
@@ -29,7 +22,6 @@
 from dialoguekit.manager.dialogue_manager import DialogueManager
 from dialoguekit.nlg.nlg import NLG
 from dialoguekit.nlu.models.diet_classifier_rasa import IntentClassifierRasa
-<<<<<<< HEAD
 from dialoguekit.nlu.models.intent_classifier_cosine import (
     IntentClassifierCosine,
 )
@@ -37,25 +29,17 @@
     SatisfactionClassifier,
 )
 from dialoguekit.platforms.platform import Platform
-
-from usersimcrs.sample_agent.sample_agent import SampleAgent
-from usersimcrs.simulator.agenda_based_simulator import AgendaBasedSimulator
-from usersimcrs.simulator.interaction_model import InteractionModel
-=======
-from dialoguekit.platformss.platform import Platform
 
 from usersimcrs.sample_agent.sample_agent import SampleAgent
 from usersimcrs.simulator.agenda_based.agenda_based_simulator import (
     AgendaBasedSimulator,
 )
 from usersimcrs.simulator.agenda_based.interaction_model import InteractionModel
->>>>>>> 0db46c8e
-from usersimcrs.simulator.preference_model import (
+from usersimcrs.simulator.user_simulator import UserSimulator
+from usersimcrs.user_modeling.preference_model import (
     PreferenceModel,
     PreferenceModelVariant,
 )
-from usersimcrs.simulator.user_simulator import UserSimulator
-<<<<<<< HEAD
 
 # from usersimcrs.utils.persona_generator import Persona, Context
 
@@ -150,8 +134,6 @@
     nlu = IntentClassifierCosine(intents=gt_intents)
     nlu.train_model(utterances=utterances, labels=gt_intents)
     return nlu
-=======
->>>>>>> 0db46c8e
 
 
 def simulate_conversation(
